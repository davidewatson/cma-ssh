package machine

import (
	"context"
	"time"

	"github.com/pkg/errors"
	corev1 "k8s.io/api/core/v1"
	apierrors "k8s.io/apimachinery/pkg/api/errors"
	metav1 "k8s.io/apimachinery/pkg/apis/meta/v1"
	utilerrors "k8s.io/apimachinery/pkg/util/errors"
	"k8s.io/apimachinery/pkg/util/wait"
	"k8s.io/client-go/kubernetes"
	"k8s.io/client-go/tools/clientcmd"
	"k8s.io/klog"
	"k8s.io/kubernetes/pkg/kubectl/drain"
	"sigs.k8s.io/controller-runtime/pkg/client"

	clusterv1alpha1 "github.com/samsung-cnct/cma-ssh/pkg/apis/cluster/v1alpha1"
	"github.com/samsung-cnct/cma-ssh/pkg/maas"
)

func (r *ReconcileMachine) handleDelete(
	machine *clusterv1alpha1.CnctMachine,
	cluster *clusterv1alpha1.CnctCluster,
) error {
	log.Info("handling machine delete")

	// If the machine does not have a system id yet then it has not been
	// acquired or deployed in maas so we can just delete it.
	if machine.Status.SystemId == "" || !cluster.DeletionTimestamp.IsZero() {
		if err := deleteMachine(r, machine); err != nil {
			return errors.Wrap(err, "could not delete machine object")
		}
	}
	log.Info("creating clientset for remote cluster")
	var secret corev1.Secret
	err := r.Get(
		context.Background(),
		client.ObjectKey{
			Name:      "cluster-private-key",
			Namespace: cluster.Namespace,
		},
		&secret,
	)
	if apierrors.IsNotFound(err) {
		if err := deleteMachine(r, machine); err != nil {
			return errors.Wrap(err, "could not delete machine object")
		}
	} else if err != nil {
		return errors.Wrap(err, "could not get cluster secret")
	}
	configData, ok := secret.Data[corev1.ServiceAccountKubeconfigKey]
	if !ok || len(configData) == 0 {
		return errNotReady("no kubeconfig in secret")
	}
	config, err := clientcmd.NewClientConfigFromBytes(configData)
	if err != nil {
		return errors.Wrap(err, "could not create client config")
	}
	restConfig, err := config.ClientConfig()
	if err != nil {
		return errors.Wrap(err, "could not create rest config")
	}
	clientset, err := kubernetes.NewForConfig(restConfig)
	if err != nil {
		return errors.Wrap(err, "could not create clientset")
	}

<<<<<<< HEAD
	// if the machine node has already been deleted or the entire cluster is
	// being deleted then we don't need to worry about cordoning and
	// draining the node. We can just release the machine in maas.
	if !cluster.DeletionTimestamp.IsZero() {
		if delerr := deleteMachine(r, machine); delerr != nil {
			return errors.Wrap(delerr, "could not delete machine object")
		}
	}
=======
	// if the machine node has already been deleted then we don't need to
	// worry about cordoning and draining the node. We can just release the
	// machine in maas.
>>>>>>> 94eba29f
	node, err := clientset.CoreV1().Nodes().Get(machine.Name, metav1.GetOptions{})
	if apierrors.IsNotFound(err) {
		if delerr := deleteMachine(r, machine); delerr != nil {
			return errors.Wrap(delerr, "could not delete machine object")
		}
	} else if err != nil {
		return errors.Wrapf(err, "could not get node %s", machine.Name)
	}
	log.Info("cordoning remote node")
	cordonHelper := drain.NewCordonHelper(node)
	if cordonHelper.UpdateIfRequired(true) {
		err, patchErr := cordonHelper.PatchOrReplace(clientset)
		if patchErr != nil {
			klog.Error(patchErr)
		}
		if err != nil {
			return errors.Wrap(err, "could not cordon node")
		}
	}
	drainer := drain.Helper{
		Force:               true,
		IgnoreAllDaemonSets: true,
		Client:              clientset,
		GracePeriodSeconds:  1,
		// FIXME: is this a reasonable limit
		Timeout: 10 * time.Minute,
	}
	list, errs := drainer.GetPodsForDeletion(node.Name)
	if errs != nil {
		err = utilerrors.NewAggregate(errs)
		return errors.Wrap(err, "could not list pods on node for eviction")
	}

	policyGroupVersion, err := drain.CheckEvictionSupport(drainer.Client)
	if err != nil {
		return err
	}
	if len(policyGroupVersion) > 0 {
		log.Info("evicting pods on node")
		returnCh := make(chan error, 1)
		for _, pod := range list.Pods() {
			go func(pod corev1.Pod, returnCh chan error) {
				for {
					err := drainer.EvictPod(pod, policyGroupVersion)
					if err == nil {
						break
					} else if apierrors.IsNotFound(err) {
						returnCh <- nil
					} else if apierrors.IsTooManyRequests(err) {
						time.Sleep(5 * time.Second)
					} else {
						returnCh <- errors.Wrap(err, "could not evict pod")
					}
				}
				err := wait.PollImmediate(1*time.Second, 1*time.Minute, func() (bool, error) {
					p, err := clientset.CoreV1().Pods(pod.Namespace).Get(pod.Name, metav1.GetOptions{})
					if apierrors.IsNotFound(err) || (p != nil && p.ObjectMeta.UID != pod.ObjectMeta.UID) {
						return true, nil
					} else if err != nil {
						return false, err
					} else {
						return false, nil
					}
				})
				returnCh <- err
			}(pod, returnCh)
		}
	} else {
		log.Info("deleting pods on node")
		pods := list.Pods()
		for _, pod := range pods {
			err := drainer.DeletePod(pod)
			if err != nil && !apierrors.IsNotFound(err) {
				return errors.Wrap(err, "could not delete pods")
			}
		}
		err := wait.PollImmediate(1*time.Second, 1*time.Minute, func() (bool, error) {
			var pendingPods []corev1.Pod
			for i, pod := range pods {
				p, err := clientset.CoreV1().Pods(pod.Namespace).Get(pod.Name, metav1.GetOptions{})
				if apierrors.IsNotFound(err) || (p != nil && p.ObjectMeta.UID != pod.ObjectMeta.UID) {
					continue
				} else if err != nil {
					return false, err
				} else {
					pendingPods = append(pendingPods, list.Pods()[i])
				}
			}
			pods = pendingPods
			if len(pendingPods) > 0 {
				return false, nil
			}
			return true, nil
		})
		if err != nil {
			return errors.Wrap(err, "error while polling for deleted pods")
		}
	}

	log.Info("removing remote node from cluster")
	err = clientset.CoreV1().Nodes().Delete(machine.Name, &metav1.DeleteOptions{})
	if err != nil && !apierrors.IsNotFound(err) {
		return errors.Wrap(err, "could not delete node")
	}

	if err := deleteMachine(r, machine); err != nil {
		return errors.Wrap(err, "could not delete machine object")
	}

	return nil
}

func deleteMachine(r *ReconcileMachine, machine *clusterv1alpha1.CnctMachine) error {
	systemID := machine.Status.SystemId
	if systemID != "" {
		if err := r.MAASClient.Delete(context.Background(), &maas.DeleteRequest{SystemID: systemID}); err != nil {
			return errors.Wrapf(err, "could not delete machine %s with system id %q", machine.Name, *machine.Spec.ProviderID)
		}
	}

	var fresh clusterv1alpha1.CnctMachine
	r.Client.Get(context.Background(), client.ObjectKey{Namespace: machine.Namespace, Name: machine.Name}, &fresh)
	fresh.Finalizers = []string{}
	if err := r.Client.Update(context.Background(), &fresh); err != nil {
		return errors.Wrap(err, "could not remove finalizer")
	}
	return nil
}<|MERGE_RESOLUTION|>--- conflicted
+++ resolved
@@ -67,20 +67,9 @@
 		return errors.Wrap(err, "could not create clientset")
 	}
 
-<<<<<<< HEAD
-	// if the machine node has already been deleted or the entire cluster is
-	// being deleted then we don't need to worry about cordoning and
-	// draining the node. We can just release the machine in maas.
-	if !cluster.DeletionTimestamp.IsZero() {
-		if delerr := deleteMachine(r, machine); delerr != nil {
-			return errors.Wrap(delerr, "could not delete machine object")
-		}
-	}
-=======
 	// if the machine node has already been deleted then we don't need to
 	// worry about cordoning and draining the node. We can just release the
 	// machine in maas.
->>>>>>> 94eba29f
 	node, err := clientset.CoreV1().Nodes().Get(machine.Name, metav1.GetOptions{})
 	if apierrors.IsNotFound(err) {
 		if delerr := deleteMachine(r, machine); delerr != nil {
